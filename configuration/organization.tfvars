--- conflicted
+++ resolved
@@ -11,14 +11,11 @@
       # "aiplatform.googleapis.com",
       # "container.googleapis.com",
       # "run.googleapis.com",
-<<<<<<< HEAD
       # "appengine.googleapis.com",
       # "cloudbuild.googleapis.com",
       # "cloudresourcemanager.googleapis.com",
       # "artifactregistry.googleapis.com",
-=======
-      # "notebooks.googleapis.com", 
->>>>>>> 73c0ea6d
+      # "notebooks.googleapis.com",
     ],
   },
 }