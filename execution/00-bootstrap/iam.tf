--- conflicted
+++ resolved
@@ -1,9 +1,4 @@
-<<<<<<< HEAD
-
 # Copyright 2024-2025 Google LLC
-=======
-# Copyright 2024-25 Google LLC
->>>>>>> 73c0ea6d
 #
 # Licensed under the Apache License, Version 2.0 (the "License");
 # you may not use this file except in compliance with the License.
